/**
 * Licensed to the Apache Software Foundation (ASF) under one or more
 * contributor license agreements.  See the NOTICE file distributed with
 * this work for additional information regarding copyright ownership.
 * The ASF licenses this file to You under the Apache License, Version 2.0
 * (the "License"); you may not use this file except in compliance with
 * the License.  You may obtain a copy of the License at
 * 
 *    http://www.apache.org/licenses/LICENSE-2.0
 *
 * Unless required by applicable law or agreed to in writing, software
 * distributed under the License is distributed on an "AS IS" BASIS,
 * WITHOUT WARRANTIES OR CONDITIONS OF ANY KIND, either express or implied.
 * See the License for the specific language governing permissions and
 * limitations under the License.
 */
package kafka.examples;


import java.util.HashMap;
import java.util.List;
import java.util.Map;
import java.util.Properties;
import kafka.consumer.ConsumerConfig;
import kafka.consumer.ConsumerIterator;
import kafka.consumer.KafkaStream;
import kafka.javaapi.consumer.ConsumerConnector;
import kafka.message.Message;


public class Consumer extends Thread
{
  private final ConsumerConnector consumer;
  private final String topic;
  
  public Consumer(String topic)
  {
    consumer = kafka.consumer.Consumer.createJavaConsumerConnector(
            createConsumerConfig());
    this.topic = topic;
  }

  private static ConsumerConfig createConsumerConfig()
  {
    Properties props = new Properties();
    props.put("zk.connect", KafkaProperties.zkConnect);
    props.put("groupid", KafkaProperties.groupId);
    props.put("zk.sessiontimeout.ms", "400");
    props.put("zk.synctime.ms", "200");
    props.put("autocommit.interval.ms", "1000");

    return new ConsumerConfig(props);

  }
 
  public void run() {
    Map<String, Integer> topicCountMap = new HashMap<String, Integer>();
    topicCountMap.put(topic, new Integer(1));
<<<<<<< HEAD
    Map<String, List<KafkaStream<Message>>> consumerMap = consumer.createMessageStreams(topicCountMap);
    KafkaStream<Message> stream =  consumerMap.get(topic).get(0);
    ConsumerIterator<Message> it = stream.iterator();
    while(it.hasNext())
      System.out.println(ExampleUtils.getMessage(it.next().message()));
=======
    Map<String, List<KafkaStream<byte[], byte[]>>> consumerMap = consumer.createMessageStreams(topicCountMap);
    KafkaStream<byte[], byte[]> stream =  consumerMap.get(topic).get(0);
    ConsumerIterator<byte[], byte[]> it = stream.iterator();
    while(it.hasNext())
      System.out.println(new String(it.next().message()));
>>>>>>> 602acaf4
  }
}<|MERGE_RESOLUTION|>--- conflicted
+++ resolved
@@ -56,18 +56,10 @@
   public void run() {
     Map<String, Integer> topicCountMap = new HashMap<String, Integer>();
     topicCountMap.put(topic, new Integer(1));
-<<<<<<< HEAD
-    Map<String, List<KafkaStream<Message>>> consumerMap = consumer.createMessageStreams(topicCountMap);
-    KafkaStream<Message> stream =  consumerMap.get(topic).get(0);
-    ConsumerIterator<Message> it = stream.iterator();
-    while(it.hasNext())
-      System.out.println(ExampleUtils.getMessage(it.next().message()));
-=======
     Map<String, List<KafkaStream<byte[], byte[]>>> consumerMap = consumer.createMessageStreams(topicCountMap);
     KafkaStream<byte[], byte[]> stream =  consumerMap.get(topic).get(0);
     ConsumerIterator<byte[], byte[]> it = stream.iterator();
     while(it.hasNext())
       System.out.println(new String(it.next().message()));
->>>>>>> 602acaf4
   }
 }